var tankmonitor = {
    setup_graph: function($chart_holder) {
        var units = $chart_holder.data('log-unit');
        d3.json($chart_holder.data('json-src'), function(data) {
          nv.addGraph(function() {

              var chart = nv.models.lineChart()
                      .margin({left: 70})
                      .useInteractiveGuideline(true)
                      .transitionDuration(350)
                      .showLegend(true)
                      .showXAxis(true)
                      .showYAxis(true)
                      .x(function(d) { return d[0] })
                      .y(function(d) { return d[1] })
                      .color(d3.scale.category10().range())
                  ;

            chart.yAxis
                .axisLabel(units)
                .tickFormat(d3.format('.02f'));
<<<<<<< HEAD

=======
              
>>>>>>> b946d2c1
            chart.xAxis
                .axisLabel("Time")
                .tickFormat(function(d) {
                    return d3.time.format($chart_holder.data('time-fmt'))(new Date(d*1000))
                });
            d3.select($chart_holder.find('svg')[0])
                .datum([data])
                .call(chart);

            //TODO: Figure out a good way to do this automatically
            nv.utils.windowResize(chart.update);

            return chart;
          });
        });
    },
    on_load: function() {
        var event_sock = new SockJS('/event');
        event_sock.onmessage = function(e) {
            var $current_depth=$('#current-value');
            e = $.parseJSON(e.data);
            if (e.event == 'log_value') {
                $current_depth.html(e.value.toFixed());
            }
        };
        $('div.tankchart').each(function(ix, elem) {
            tankmonitor.setup_graph($(elem));
        });
    }
}<|MERGE_RESOLUTION|>--- conflicted
+++ resolved
@@ -19,11 +19,6 @@
             chart.yAxis
                 .axisLabel(units)
                 .tickFormat(d3.format('.02f'));
-<<<<<<< HEAD
-
-=======
-              
->>>>>>> b946d2c1
             chart.xAxis
                 .axisLabel("Time")
                 .tickFormat(function(d) {
